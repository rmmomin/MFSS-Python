--- conflicted
+++ resolved
@@ -110,17 +110,11 @@
       % a = StateSpace.FILTER(y) returns the filtered state given the data y. 
       % [a, logli] = StateSpace.FILTER(...) also returns the log-likelihood of
       % the data. 
-<<<<<<< HEAD
       % [a, logli, filterOut] = StateSpace.FILTER(...) returns an additional
       % structure of intermediate computations useful in other functions. 
       
       [obj, y] = obj.prepareFilter(y);
-=======
-      % [a, logli, filterOut] = StateSpace.FILTER(...) returns additional
-      % quantities computed in the filtered state calculation.
->>>>>>> 30211b4f
-      
-      [obj, y] = prepareFilter(obj, y);
+      
       assert(~any(obj.H(1:obj.p+1:end) < 0), 'Negative error variance.');
  
       % Call the filter
@@ -132,12 +126,6 @@
     end
     
     function [alpha, smootherOut, filterOut] = smooth(obj, y)
-<<<<<<< HEAD
-      % Estimate the smoothed state
-      
-      [obj, y] = obj.prepareFilter(y);
-
-=======
       % SMOOTH Estimate the smoothed state
       % 
       % alpha = StateSpace.SMOOTH(y) returns the smoothed state given the data y. 
@@ -146,9 +134,6 @@
       % [alpha, smootherOut, filterOut] = StateSpace.SMOOTH(...) returns 
       % additional quantities computed in the filtered state calculation.
         
-      [obj, y] = prepareFilter(obj, y);
-      
->>>>>>> 30211b4f
       % Get the filtered estimates for use in the smoother
       [~, logli, filterOut] = obj.filter(y);
       
@@ -445,18 +430,6 @@
       P0 = obj.R0 * obj.Q0 * obj.R0';
       P0(obj.A0 * obj.A0' == 1) = Inf;
       ssUni = ssUni.setInitial(obj.a0, P0);
-    end
-    
-    function [obj, y] = prepareFilter(obj, y)
-      % Make sure data matches observation dimensions
-      obj.validateKFilter();
-      obj = obj.checkSample(y);
-      
-      % Set initial values
-      obj = setDefaultInitial(obj);
-
-      % Handle multivariate series
-      [obj, y] = obj.factorMultivariate(y);
     end
     
     function [obsErr, stateErr] = getErrors(obj, y, state, a0)
